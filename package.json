{
  "name": "webusb",
<<<<<<< HEAD
  "version": "2.0.3-next.0a3f331.0",
=======
  "version": "2.1.0",
>>>>>>> 859ad9fa
  "description": "Node.js implementation of the WebUSB Specification",
  "homepage": "https://github.com/thegecko/webusb",
  "author": "Rob Moran <rob@thegecko.org>",
  "license": "MIT",
  "main": "dist/webusb.umd.js",
  "module": "dist/webusb.esm.js",
  "types": "types/index.d.ts",
  "repository": {
    "type": "git",
    "url": "git://github.com/thegecko/webusb.git"
  },
  "keywords": [
    "web-usb",
    "usb"
  ],
  "scripts": {
    "build": "rollup -c && typedoc src",
    "watch": "rollup -c -w"
  },
  "engines": {
    "node": ">=8.14.0"
  },
  "devDependencies": {
    "rollup": "^1.10.1",
    "rollup-plugin-delete": "^0.2.2",
    "rollup-plugin-node-builtins": "^2.1.2",
    "rollup-plugin-sourcemaps": "^0.4.2",
    "rollup-plugin-terser": "^5.1.3",
    "rollup-plugin-tslint": "^0.2.2",
    "rollup-plugin-typescript2": "^0.21.0",
    "tslint": "^5.16.0",
    "tslint-eslint-rules": "^5.4.0",
    "typedoc": "^0.15.0",
    "typescript": "^3.4.5"
  },
  "dependencies": {
    "@types/node": "^8.0.54",
    "@types/usb": "^1.5.1",
    "@types/w3c-web-usb": "^1.0.4",
    "usb": "^1.6.0"
  }
}<|MERGE_RESOLUTION|>--- conflicted
+++ resolved
@@ -1,10 +1,6 @@
 {
   "name": "webusb",
-<<<<<<< HEAD
-  "version": "2.0.3-next.0a3f331.0",
-=======
-  "version": "2.1.0",
->>>>>>> 859ad9fa
+  "version": "2.1.1-next.859ad9f.0",
   "description": "Node.js implementation of the WebUSB Specification",
   "homepage": "https://github.com/thegecko/webusb",
   "author": "Rob Moran <rob@thegecko.org>",
