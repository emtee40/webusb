{
  "name": "webusb",
<<<<<<< HEAD
  "version": "2.0.1-next.183e468.0",
=======
  "version": "2.0.1",
>>>>>>> 325a2d27
  "description": "Node.js implementation of the WebUSB Specification",
  "homepage": "https://github.com/thegecko/webusb",
  "author": "Rob Moran <rob@thegecko.org>",
  "license": "MIT",
  "main": "dist/webusb.umd.js",
  "module": "dist/webusb.esm.js",
  "types": "types/index.d.ts",
  "repository": {
    "type": "git",
    "url": "git://github.com/thegecko/webusb.git"
  },
  "keywords": [
    "web-usb",
    "usb"
  ],
  "scripts": {
    "build": "rollup -c && typedoc src",
    "watch": "rollup -c -w"
  },
  "engines": {
    "node": ">=8.14.0"
  },
  "devDependencies": {
    "rollup": "^1.10.1",
    "rollup-plugin-delete": "^0.2.2",
    "rollup-plugin-node-builtins": "^2.1.2",
    "rollup-plugin-sourcemaps": "^0.4.2",
    "rollup-plugin-terser": "^5.1.3",
    "rollup-plugin-tslint": "^0.2.2",
    "rollup-plugin-typescript2": "^0.21.0",
    "tslint": "^5.16.0",
    "tslint-eslint-rules": "^5.4.0",
    "typedoc": "^0.15.0",
    "typescript": "^3.4.5"
  },
  "dependencies": {
    "@types/node": "^8.0.54",
    "@types/usb": "^1.5.1",
    "@types/w3c-web-usb": "^1.0.4",
    "usb": "^1.6.0"
  }
}<|MERGE_RESOLUTION|>--- conflicted
+++ resolved
@@ -1,10 +1,6 @@
 {
   "name": "webusb",
-<<<<<<< HEAD
-  "version": "2.0.1-next.183e468.0",
-=======
-  "version": "2.0.1",
->>>>>>> 325a2d27
+  "version": "2.0.2-next.325a2d2.0",
   "description": "Node.js implementation of the WebUSB Specification",
   "homepage": "https://github.com/thegecko/webusb",
   "author": "Rob Moran <rob@thegecko.org>",
